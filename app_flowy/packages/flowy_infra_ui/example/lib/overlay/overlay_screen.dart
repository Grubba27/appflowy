--- conflicted
+++ resolved
@@ -148,25 +148,8 @@
                   ],
                 ),
               ),
-<<<<<<< HEAD
-            ),
-            ElevatedButton(
-              onPressed: () {
-                FlowyOverlay.of(context).insert(
-                  widget: const FlutterLogo(
-                    size: 200,
-                  ),
-                  identifier: 'overlay_flutter_logo',
-                  delegate: null,
-                );
-              },
-              child: const Text('Show Overlay'),
-            ),
-          ],
-=======
             );
           }),
->>>>>>> 5c4df3c6
         ));
   }
 }