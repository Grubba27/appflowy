use crate::{
    context::{DocumentRevisionKV, FlowyPersistence},
    services::{
        document::{
            persistence::{create_document, read_document},
            ws_actor::{DocumentWSActorMessage, DocumentWebSocketActor},
        },
        kv::revision_kv::revisions_to_key_value_items,
        web_socket::{WSClientData, WebSocketReceiver},
    },
};
use backend_service::errors::ServerError;
use flowy_collaboration::{
    entities::document_info::DocumentInfo,
    errors::CollaborateError,
    protobuf::{
        CreateDocParams as CreateDocParamsPB, DocumentId, RepeatedRevision as RepeatedRevisionPB,
        Revision as RevisionPB,
    },
    server_document::{DocumentCloudPersistence, ServerDocumentManager},
    util::make_document_info_from_revisions_pb,
};
use lib_infra::future::BoxResultFuture;
use std::{
    convert::TryInto,
    fmt::{Debug, Formatter},
    sync::Arc,
};
use tokio::sync::{mpsc, oneshot};

pub fn make_document_ws_receiver(
    persistence: Arc<FlowyPersistence>,
    document_manager: Arc<ServerDocumentManager>,
) -> Arc<DocumentWebSocketReceiver> {
    let (actor_msg_sender, rx) = tokio::sync::mpsc::channel(1000);
    let actor = DocumentWebSocketActor::new(rx, document_manager);
    tokio::task::spawn(actor.run());

    Arc::new(DocumentWebSocketReceiver::new(persistence, actor_msg_sender))
}

pub struct DocumentWebSocketReceiver {
    actor_msg_sender: mpsc::Sender<DocumentWSActorMessage>,
    persistence: Arc<FlowyPersistence>,
}

impl DocumentWebSocketReceiver {
    pub fn new(persistence: Arc<FlowyPersistence>, actor_msg_sender: mpsc::Sender<DocumentWSActorMessage>) -> Self {
        Self {
            actor_msg_sender,
            persistence,
        }
    }
}

impl WebSocketReceiver for DocumentWebSocketReceiver {
    fn receive(&self, data: WSClientData) {
        let (ret, rx) = oneshot::channel();
        let actor_msg_sender = self.actor_msg_sender.clone();
        let persistence = self.persistence.clone();

        actix_rt::spawn(async move {
            let msg = DocumentWSActorMessage::ClientData {
                client_data: data,
                persistence,
                ret,
            };

<<<<<<< HEAD
            match sender.send(msg).await {
                Ok(_) => {}
                Err(e) => log::error!("{}", e),
            }
            match rx.await {
                Ok(_) => {}
                Err(e) => log::error!("{:?}", e),
            };
        });
    }
}

pub struct DocumentPersistenceImpl(pub Arc<FlowyPersistence>);
impl Debug for DocumentPersistenceImpl {
    fn fmt(&self, f: &mut Formatter<'_>) -> std::fmt::Result {
        f.write_str("DocumentPersistenceImpl")
    }
=======
            match actor_msg_sender.send(msg).await {
                Ok(_) => {},
                Err(e) => log::error!("[DocumentWebSocketReceiver]: send message to actor failed: {}", e),
            }
            match rx.await {
                Ok(_) => {},
                Err(e) => log::error!("[DocumentWebSocketReceiver]: message ret failed {:?}", e),
            };
        });
    }
}

pub struct HttpDocumentCloudPersistence(pub Arc<DocumentRevisionKV>);
impl Debug for HttpDocumentCloudPersistence {
    fn fmt(&self, f: &mut Formatter<'_>) -> std::fmt::Result { f.write_str("HttpDocumentCloudPersistence") }
>>>>>>> 24c1817c
}

impl DocumentCloudPersistence for HttpDocumentCloudPersistence {
    fn read_document(&self, doc_id: &str) -> BoxResultFuture<DocumentInfo, CollaborateError> {
        let params = DocumentId {
            doc_id: doc_id.to_string(),
            ..Default::default()
        };
        let document_store = self.0.clone();
        Box::pin(async move {
            let mut pb_doc = read_document(&document_store, params)
                .await
                .map_err(|e| e.to_collaborate_error())?;
            let doc = (&mut pb_doc)
                .try_into()
                .map_err(|e| CollaborateError::internal().context(e))?;
            Ok(doc)
        })
    }

    fn create_document(
        &self,
        doc_id: &str,
        repeated_revision: RepeatedRevisionPB,
    ) -> BoxResultFuture<Option<DocumentInfo>, CollaborateError> {
        let document_store = self.0.clone();
        let doc_id = doc_id.to_owned();
        Box::pin(async move {
            let document_info = make_document_info_from_revisions_pb(&doc_id, repeated_revision.clone())?;
            let doc_id = doc_id.to_owned();
            let mut params = CreateDocParamsPB::new();
            params.set_id(doc_id);
            params.set_revisions(repeated_revision);
            let _ = create_document(&document_store, params)
                .await
                .map_err(|e| e.to_collaborate_error())?;
            Ok(document_info)
        })
    }

    fn read_document_revisions(
        &self,
        doc_id: &str,
        rev_ids: Option<Vec<i64>>,
    ) -> BoxResultFuture<Vec<RevisionPB>, CollaborateError> {
        let document_store = self.0.clone();
        let doc_id = doc_id.to_owned();
        let f = || async move {
            let mut repeated_revision = document_store.get_revisions(&doc_id, rev_ids).await?;
            Ok::<Vec<RevisionPB>, ServerError>(repeated_revision.take_items().into())
        };

        Box::pin(async move { f().await.map_err(|e| e.to_collaborate_error()) })
    }

    fn save_document_revisions(
        &self,
        mut repeated_revision: RepeatedRevisionPB,
    ) -> BoxResultFuture<(), CollaborateError> {
        let document_store = self.0.clone();
        let f = || async move {
            let revisions = repeated_revision.take_items().into();
            let _ = document_store.set_revision(revisions).await?;
            Ok::<(), ServerError>(())
        };

        Box::pin(async move { f().await.map_err(|e| e.to_collaborate_error()) })
    }

    fn reset_document(
        &self,
        doc_id: &str,
        mut repeated_revision: RepeatedRevisionPB,
    ) -> BoxResultFuture<(), CollaborateError> {
        let document_store = self.0.clone();
        let doc_id = doc_id.to_owned();
        let f = || async move {
            document_store
                .transaction(|mut transaction| {
                    Box::pin(async move {
                        let _ = transaction.batch_delete_key_start_with(&doc_id).await?;
                        let items = revisions_to_key_value_items(repeated_revision.take_items().into())?;
                        let _ = transaction.batch_set(items).await?;
                        Ok(())
                    })
                })
                .await
        };
        Box::pin(async move { f().await.map_err(|e| e.to_collaborate_error()) })
    }
}<|MERGE_RESOLUTION|>--- conflicted
+++ resolved
@@ -14,7 +14,9 @@
     entities::document_info::DocumentInfo,
     errors::CollaborateError,
     protobuf::{
-        CreateDocParams as CreateDocParamsPB, DocumentId, RepeatedRevision as RepeatedRevisionPB,
+        CreateDocParams as CreateDocParamsPB,
+        DocumentId,
+        RepeatedRevision as RepeatedRevisionPB,
         Revision as RevisionPB,
     },
     server_document::{DocumentCloudPersistence, ServerDocumentManager},
@@ -66,25 +68,6 @@
                 ret,
             };
 
-<<<<<<< HEAD
-            match sender.send(msg).await {
-                Ok(_) => {}
-                Err(e) => log::error!("{}", e),
-            }
-            match rx.await {
-                Ok(_) => {}
-                Err(e) => log::error!("{:?}", e),
-            };
-        });
-    }
-}
-
-pub struct DocumentPersistenceImpl(pub Arc<FlowyPersistence>);
-impl Debug for DocumentPersistenceImpl {
-    fn fmt(&self, f: &mut Formatter<'_>) -> std::fmt::Result {
-        f.write_str("DocumentPersistenceImpl")
-    }
-=======
             match actor_msg_sender.send(msg).await {
                 Ok(_) => {},
                 Err(e) => log::error!("[DocumentWebSocketReceiver]: send message to actor failed: {}", e),
@@ -100,7 +83,6 @@
 pub struct HttpDocumentCloudPersistence(pub Arc<DocumentRevisionKV>);
 impl Debug for HttpDocumentCloudPersistence {
     fn fmt(&self, f: &mut Formatter<'_>) -> std::fmt::Result { f.write_str("HttpDocumentCloudPersistence") }
->>>>>>> 24c1817c
 }
 
 impl DocumentCloudPersistence for HttpDocumentCloudPersistence {
