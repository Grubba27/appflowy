--- conflicted
+++ resolved
@@ -4,13 +4,9 @@
 
 impl std::convert::From<flowy_collaboration::errors::CollaborateError> for FlowyError {
     fn from(error: flowy_collaboration::errors::CollaborateError) -> Self {
-<<<<<<< HEAD
-        FlowyError::internal().context(error)
-=======
         match error.code {
             ErrorCode::RecordNotFound => FlowyError::record_not_found().context(error.msg),
             _ => FlowyError::internal().context(error.msg),
         }
->>>>>>> 24c1817c
     }
 }