--- conflicted
+++ resolved
@@ -55,25 +55,11 @@
         Ok(doc_dir)
     }
 
-<<<<<<< HEAD
-    fn user_id(&self) -> Result<String, FlowyError> {
-        self.user.user_id()
-    }
-
-    fn token(&self) -> Result<String, FlowyError> {
-        self.user.token()
-    }
-
-    fn db_pool(&self) -> Result<Arc<ConnectionPool>, FlowyError> {
-        self.user.db_pool()
-    }
-=======
     fn user_id(&self) -> Result<String, FlowyError> { self.0.user_id() }
 
     fn token(&self) -> Result<String, FlowyError> { self.0.token() }
 
     fn db_pool(&self) -> Result<Arc<ConnectionPool>, FlowyError> { self.0.db_pool() }
->>>>>>> 24c1817c
 }
 
 struct DocumentWebSocketImpl(Arc<FlowyWebSocketConnect>);
@@ -96,21 +82,6 @@
         })
     }
 
-<<<<<<< HEAD
-    fn subscribe_state_changed(&self) -> WSStateReceiver {
-        self.ws_conn.subscribe_websocket_state()
-    }
-}
-
-struct WSMessageReceiverAdaptor(Arc<DocumentWSReceivers>);
-
-impl WSMessageReceiver for WSMessageReceiverAdaptor {
-    fn source(&self) -> WSModule {
-        WSModule::Doc
-    }
-    fn receive_message(&self, msg: WebSocketRawMessage) {
-        self.0.did_receive_data(Bytes::from(msg.data));
-=======
     fn subscribe_state_changed(&self) -> BoxFuture<WSStateReceiver> {
         let ws_conn = self.0.clone();
         Box::pin(async move { ws_conn.subscribe_websocket_state().await })
@@ -125,6 +96,5 @@
         tokio::spawn(async move {
             handler.did_receive_ws_data(Bytes::from(msg.data)).await;
         });
->>>>>>> 24c1817c
     }
 }