use crate::response::FlowyResponse;
use bytes::Bytes;
use serde::{Deserialize, Serialize, __private::Formatter};
use serde_repr::*;
use std::{fmt, fmt::Debug};

pub type Result<T> = std::result::Result<T, ServerError>;
use flowy_collaboration::errors::CollaborateError;
#[derive(thiserror::Error, Debug, Serialize, Deserialize, Clone)]
pub struct ServerError {
    pub code: ErrorCode,
    pub msg: String,
}

macro_rules! static_error {
    ($name:ident, $status:expr) => {
        #[allow(non_snake_case, missing_docs)]
        pub fn $name() -> ServerError {
            ServerError {
                code: $status,
                msg: format!("{}", $status),
            }
        }
    };
}

impl ServerError {
    static_error!(internal, ErrorCode::InternalError);
    static_error!(http, ErrorCode::HttpError);
    static_error!(payload_none, ErrorCode::PayloadUnexpectedNone);
    static_error!(unauthorized, ErrorCode::UserUnauthorized);
    static_error!(password_not_match, ErrorCode::PasswordNotMatch);
    static_error!(params_invalid, ErrorCode::ParamsInvalid);
    static_error!(connect_timeout, ErrorCode::ConnectTimeout);
    static_error!(connect_close, ErrorCode::ConnectClose);
    static_error!(connect_cancel, ErrorCode::ConnectCancel);
    static_error!(connect_refused, ErrorCode::ConnectRefused);
    static_error!(record_not_found, ErrorCode::RecordNotFound);

    pub fn new(msg: String, code: ErrorCode) -> Self {
        Self { code, msg }
    }

    pub fn context<T: Debug>(mut self, error: T) -> Self {
        self.msg = format!("{:?}", error);
        self
    }

    pub fn is_record_not_found(&self) -> bool {
        self.code == ErrorCode::RecordNotFound
    }

<<<<<<< HEAD
    pub fn is_unauthorized(&self) -> bool {
        self.code == ErrorCode::UserUnauthorized
=======
    pub fn is_unauthorized(&self) -> bool { self.code == ErrorCode::UserUnauthorized }

    pub fn to_collaborate_error(&self) -> CollaborateError {
        if self.is_record_not_found() {
            CollaborateError::record_not_found()
        } else {
            CollaborateError::internal().context(self.msg.clone())
        }
>>>>>>> 24c1817c
    }
}

pub fn internal_error<T>(e: T) -> ServerError
where
    T: std::fmt::Debug,
{
    ServerError::internal().context(e)
}

pub fn invalid_params<T: Debug>(e: T) -> ServerError {
    ServerError::params_invalid().context(e)
}

impl std::fmt::Display for ServerError {
    fn fmt(&self, f: &mut Formatter<'_>) -> fmt::Result {
        let msg = format!("{:?}:{}", self.code, self.msg);
        f.write_str(&msg)
    }
}

impl std::convert::From<&ServerError> for FlowyResponse {
    fn from(error: &ServerError) -> Self {
        FlowyResponse {
            data: Bytes::from(vec![]),
            error: Some(error.clone()),
        }
    }
}

#[derive(Serialize_repr, Deserialize_repr, PartialEq, Debug, Clone, derive_more::Display)]
#[repr(u16)]
pub enum ErrorCode {
    #[display(fmt = "Unauthorized")]
    UserUnauthorized = 1,
    #[display(fmt = "Payload too large")]
    PayloadOverflow = 2,
    #[display(fmt = "Payload deserialize failed")]
    PayloadSerdeFail = 3,
    #[display(fmt = "Unexpected empty payload")]
    PayloadUnexpectedNone = 4,
    #[display(fmt = "Params is invalid")]
    ParamsInvalid = 5,

    #[display(fmt = "Protobuf serde error")]
    ProtobufError = 10,
    #[display(fmt = "Json serde Error")]
    SerdeError = 11,

    #[display(fmt = "Email address already exists")]
    EmailAlreadyExists = 50,

    #[display(fmt = "Username and password do not match")]
    PasswordNotMatch = 51,

    #[display(fmt = "Connect refused")]
    ConnectRefused = 100,

    #[display(fmt = "Connection timeout")]
    ConnectTimeout = 101,
    #[display(fmt = "Connection closed")]
    ConnectClose = 102,
    #[display(fmt = "Connection canceled")]
    ConnectCancel = 103,

    #[display(fmt = "Sql error")]
    SqlError = 200,
    #[display(fmt = "Record not found")]
    RecordNotFound = 201,

    #[display(fmt = "Http request error")]
    HttpError = 300,

    #[display(fmt = "Internal error")]
    InternalError = 1000,
}<|MERGE_RESOLUTION|>--- conflicted
+++ resolved
@@ -37,23 +37,15 @@
     static_error!(connect_refused, ErrorCode::ConnectRefused);
     static_error!(record_not_found, ErrorCode::RecordNotFound);
 
-    pub fn new(msg: String, code: ErrorCode) -> Self {
-        Self { code, msg }
-    }
+    pub fn new(msg: String, code: ErrorCode) -> Self { Self { code, msg } }
 
     pub fn context<T: Debug>(mut self, error: T) -> Self {
         self.msg = format!("{:?}", error);
         self
     }
 
-    pub fn is_record_not_found(&self) -> bool {
-        self.code == ErrorCode::RecordNotFound
-    }
+    pub fn is_record_not_found(&self) -> bool { self.code == ErrorCode::RecordNotFound }
 
-<<<<<<< HEAD
-    pub fn is_unauthorized(&self) -> bool {
-        self.code == ErrorCode::UserUnauthorized
-=======
     pub fn is_unauthorized(&self) -> bool { self.code == ErrorCode::UserUnauthorized }
 
     pub fn to_collaborate_error(&self) -> CollaborateError {
@@ -62,7 +54,6 @@
         } else {
             CollaborateError::internal().context(self.msg.clone())
         }
->>>>>>> 24c1817c
     }
 }
 
@@ -73,9 +64,7 @@
     ServerError::internal().context(e)
 }
 
-pub fn invalid_params<T: Debug>(e: T) -> ServerError {
-    ServerError::params_invalid().context(e)
-}
+pub fn invalid_params<T: Debug>(e: T) -> ServerError { ServerError::params_invalid().context(e) }
 
 impl std::fmt::Display for ServerError {
     fn fmt(&self, f: &mut Formatter<'_>) -> fmt::Result {
@@ -97,45 +86,45 @@
 #[repr(u16)]
 pub enum ErrorCode {
     #[display(fmt = "Unauthorized")]
-    UserUnauthorized = 1,
+    UserUnauthorized   = 1,
     #[display(fmt = "Payload too large")]
-    PayloadOverflow = 2,
+    PayloadOverflow    = 2,
     #[display(fmt = "Payload deserialize failed")]
-    PayloadSerdeFail = 3,
+    PayloadSerdeFail   = 3,
     #[display(fmt = "Unexpected empty payload")]
     PayloadUnexpectedNone = 4,
     #[display(fmt = "Params is invalid")]
-    ParamsInvalid = 5,
+    ParamsInvalid      = 5,
 
     #[display(fmt = "Protobuf serde error")]
-    ProtobufError = 10,
+    ProtobufError      = 10,
     #[display(fmt = "Json serde Error")]
-    SerdeError = 11,
+    SerdeError         = 11,
 
     #[display(fmt = "Email address already exists")]
     EmailAlreadyExists = 50,
 
     #[display(fmt = "Username and password do not match")]
-    PasswordNotMatch = 51,
+    PasswordNotMatch   = 51,
 
     #[display(fmt = "Connect refused")]
-    ConnectRefused = 100,
+    ConnectRefused     = 100,
 
     #[display(fmt = "Connection timeout")]
-    ConnectTimeout = 101,
+    ConnectTimeout     = 101,
     #[display(fmt = "Connection closed")]
-    ConnectClose = 102,
+    ConnectClose       = 102,
     #[display(fmt = "Connection canceled")]
-    ConnectCancel = 103,
+    ConnectCancel      = 103,
 
     #[display(fmt = "Sql error")]
-    SqlError = 200,
+    SqlError           = 200,
     #[display(fmt = "Record not found")]
-    RecordNotFound = 201,
+    RecordNotFound     = 201,
 
     #[display(fmt = "Http request error")]
-    HttpError = 300,
+    HttpError          = 300,
 
     #[display(fmt = "Internal error")]
-    InternalError = 1000,
+    InternalError      = 1000,
 }